--- conflicted
+++ resolved
@@ -1,193 +1,187 @@
-﻿using System;
-using System.Linq;
-using Xunit;
-
-namespace Dapper.Tests
-{
-    public class MySQLTests : TestBase
-    {
-        private static MySql.Data.MySqlClient.MySqlConnection GetMySqlConnection(bool open = true,
-            bool convertZeroDatetime = false, bool allowZeroDatetime = false)
-        {
-            string cs = IsAppVeyor
-                ? "Server=localhost;Database=test;Uid=root;Pwd=Password12!;"
-                : "Server=localhost;Database=tests;Uid=test;Pwd=pass;";
-            var csb = new MySql.Data.MySqlClient.MySqlConnectionStringBuilder(cs)
-            {
-                AllowZeroDateTime = allowZeroDatetime,
-                ConvertZeroDateTime = convertZeroDatetime
-            };
-            var conn = new MySql.Data.MySqlClient.MySqlConnection(csb.ConnectionString);
-            if (open) conn.Open();
-            return conn;
-        }
-
-        [FactMySql]
-        public void DapperEnumValue_Mysql()
-        {
-            using (var conn = GetMySqlConnection())
-            {
-                Common.DapperEnumValue(conn);
-            }
-        }
-
-        [FactMySql(Skip = "See https://github.com/StackExchange/Dapper/issues/552, not resolved on the MySQL end.")]
-        public void Issue552_SignedUnsignedBooleans()
-        {
-            using (var conn = GetMySqlConnection(true, false, false))
-            {
-                conn.Execute(@"
-CREATE TEMPORARY TABLE IF NOT EXISTS `bar` (
-  `id` INT NOT NULL,
-  `bool_val` BOOL NULL,
-  PRIMARY KEY (`id`));
-  
-  truncate table bar;
-  insert bar (id, bool_val) values (1, null);
-  insert bar (id, bool_val) values (2, 0);
-  insert bar (id, bool_val) values (3, 1);
-  insert bar (id, bool_val) values (4, null);
-  insert bar (id, bool_val) values (5, 1);
-  insert bar (id, bool_val) values (6, 0);
-  insert bar (id, bool_val) values (7, null);
-  insert bar (id, bool_val) values (8, 1);");
-
-                var rows = conn.Query<MySqlHasBool>("select * from bar;").ToDictionary(x => x.Id);
-
-                rows[1].Bool_Val.IsNull();
-                rows[2].Bool_Val.IsEqualTo(false);
-                rows[3].Bool_Val.IsEqualTo(true);
-                rows[4].Bool_Val.IsNull();
-                rows[5].Bool_Val.IsEqualTo(true);
-                rows[6].Bool_Val.IsEqualTo(false);
-                rows[7].Bool_Val.IsNull();
-                rows[8].Bool_Val.IsEqualTo(true);
-            }
-        }
-
-        private class MySqlHasBool
-        {
-            public int Id { get; set; }
-            public bool? Bool_Val { get; set; }
-        }
-
-        [FactMySql]
-        public void Issue295_NullableDateTime_MySql_Default()
-        {
-            using (var conn = GetMySqlConnection(true, false, false))
-            {
-                Common.TestDateTime(conn);
-            }
-        }
-
-        [FactMySql]
-        public void Issue295_NullableDateTime_MySql_ConvertZeroDatetime()
-        {
-            using (var conn = GetMySqlConnection(true, true, false))
-            {
-                Common.TestDateTime(conn);
-            }
-        }
-
-        [FactMySql(Skip = "See https://github.com/StackExchange/Dapper/issues/295, AllowZeroDateTime=True is not supported")]
-        public void Issue295_NullableDateTime_MySql_AllowZeroDatetime()
-        {
-            using (var conn = GetMySqlConnection(true, false, true))
-            {
-                Common.TestDateTime(conn);
-            }
-        }
-
-        [FactMySql(Skip = "See https://github.com/StackExchange/Dapper/issues/295, AllowZeroDateTime=True is not supported")]
-        public void Issue295_NullableDateTime_MySql_ConvertAllowZeroDatetime()
-        {
-            using (var conn = GetMySqlConnection(true, true, true))
-            {
-                Common.TestDateTime(conn);
-            }
-        }
-
-        [FactMySql]
-        public void Issue426_SO34439033_DateTimeGainsTicks()
-        {
-            using (var conn = GetMySqlConnection(true, true, true))
-            {
-                try { conn.Execute("drop table Issue426_Test"); } catch { /* don't care */ }
-                try { conn.Execute("create table Issue426_Test (Id int not null, Time time not null)"); } catch { /* don't care */ }
-                const long ticks = 553440000000;
-                const int Id = 426;
-
-                var localObj = new Issue426_Test
-                {
-                    Id = Id,
-                    Time = TimeSpan.FromTicks(ticks) // from code example
-                };
-                conn.Execute("replace into Issue426_Test values (@Id,@Time)", localObj);
-
-                var dbObj = conn.Query<Issue426_Test>("select * from Issue426_Test where Id = @id", new { id = Id }).Single();
-                dbObj.Id.IsEqualTo(Id);
-                dbObj.Time.Value.Ticks.IsEqualTo(ticks);
-            }
-        }
-
-        [FactMySql]
-        public void SO36303462_Tinyint_Bools()
-        {
-            using (var conn = GetMySqlConnection(true, true, true))
-            {
-                try { conn.Execute("drop table SO36303462_Test"); } catch { /* don't care */ }
-                conn.Execute("create table SO36303462_Test (Id int not null, IsBold tinyint not null);");
-                conn.Execute("insert SO36303462_Test (Id, IsBold) values (1,1);");
-                conn.Execute("insert SO36303462_Test (Id, IsBold) values (2,0);");
-                conn.Execute("insert SO36303462_Test (Id, IsBold) values (3,1);");
-
-                var rows = conn.Query<SO36303462>("select * from SO36303462_Test").ToDictionary(x => x.Id);
-                rows.Count.IsEqualTo(3);
-                rows[1].IsBold.IsTrue();
-                rows[2].IsBold.IsFalse();
-                rows[3].IsBold.IsTrue();
-            }
-        }
-
-        private class SO36303462
-        {
-            public int Id { get; set; }
-            public bool IsBold { get; set; }
-        }
-
-        public class Issue426_Test
-        {
-            public long Id { get; set; }
-            public TimeSpan? Time { get; set; }
-        }
-
-        public class FactMySqlAttribute : FactAttribute
-        {
-            public override string Skip
-            {
-                get { return unavailable ?? base.Skip; }
-                set { base.Skip = value; }
-            }
-
-            private static readonly string unavailable;
-
-            static FactMySqlAttribute()
-            {
-                try
-                {
-                    using (GetMySqlConnection(true)) { /* just trying to see if it works */ }
-                }
-                catch (Exception ex)
-                {
-                    unavailable = $"MySql is unavailable: {ex.Message}";
-                }
-            }
-        }
-    }
-<<<<<<< HEAD
-}
-=======
-}
-#endif
-
->>>>>>> a46354a2
+﻿using System;
+using System.Linq;
+using Xunit;
+
+namespace Dapper.Tests
+{
+    public class MySQLTests : TestBase
+    {
+        private static MySql.Data.MySqlClient.MySqlConnection GetMySqlConnection(bool open = true,
+            bool convertZeroDatetime = false, bool allowZeroDatetime = false)
+        {
+            string cs = IsAppVeyor
+                ? "Server=localhost;Database=test;Uid=root;Pwd=Password12!;"
+                : "Server=localhost;Database=tests;Uid=test;Pwd=pass;";
+            var csb = new MySql.Data.MySqlClient.MySqlConnectionStringBuilder(cs)
+            {
+                AllowZeroDateTime = allowZeroDatetime,
+                ConvertZeroDateTime = convertZeroDatetime
+            };
+            var conn = new MySql.Data.MySqlClient.MySqlConnection(csb.ConnectionString);
+            if (open) conn.Open();
+            return conn;
+        }
+
+        [FactMySql]
+        public void DapperEnumValue_Mysql()
+        {
+            using (var conn = GetMySqlConnection())
+            {
+                Common.DapperEnumValue(conn);
+            }
+        }
+
+        [FactMySql(Skip = "See https://github.com/StackExchange/Dapper/issues/552, not resolved on the MySQL end.")]
+        public void Issue552_SignedUnsignedBooleans()
+        {
+            using (var conn = GetMySqlConnection(true, false, false))
+            {
+                conn.Execute(@"
+CREATE TEMPORARY TABLE IF NOT EXISTS `bar` (
+  `id` INT NOT NULL,
+  `bool_val` BOOL NULL,
+  PRIMARY KEY (`id`));
+  
+  truncate table bar;
+  insert bar (id, bool_val) values (1, null);
+  insert bar (id, bool_val) values (2, 0);
+  insert bar (id, bool_val) values (3, 1);
+  insert bar (id, bool_val) values (4, null);
+  insert bar (id, bool_val) values (5, 1);
+  insert bar (id, bool_val) values (6, 0);
+  insert bar (id, bool_val) values (7, null);
+  insert bar (id, bool_val) values (8, 1);");
+
+                var rows = conn.Query<MySqlHasBool>("select * from bar;").ToDictionary(x => x.Id);
+
+                rows[1].Bool_Val.IsNull();
+                rows[2].Bool_Val.IsEqualTo(false);
+                rows[3].Bool_Val.IsEqualTo(true);
+                rows[4].Bool_Val.IsNull();
+                rows[5].Bool_Val.IsEqualTo(true);
+                rows[6].Bool_Val.IsEqualTo(false);
+                rows[7].Bool_Val.IsNull();
+                rows[8].Bool_Val.IsEqualTo(true);
+            }
+        }
+
+        private class MySqlHasBool
+        {
+            public int Id { get; set; }
+            public bool? Bool_Val { get; set; }
+        }
+
+        [FactMySql]
+        public void Issue295_NullableDateTime_MySql_Default()
+        {
+            using (var conn = GetMySqlConnection(true, false, false))
+            {
+                Common.TestDateTime(conn);
+            }
+        }
+
+        [FactMySql]
+        public void Issue295_NullableDateTime_MySql_ConvertZeroDatetime()
+        {
+            using (var conn = GetMySqlConnection(true, true, false))
+            {
+                Common.TestDateTime(conn);
+            }
+        }
+
+        [FactMySql(Skip = "See https://github.com/StackExchange/Dapper/issues/295, AllowZeroDateTime=True is not supported")]
+        public void Issue295_NullableDateTime_MySql_AllowZeroDatetime()
+        {
+            using (var conn = GetMySqlConnection(true, false, true))
+            {
+                Common.TestDateTime(conn);
+            }
+        }
+
+        [FactMySql(Skip = "See https://github.com/StackExchange/Dapper/issues/295, AllowZeroDateTime=True is not supported")]
+        public void Issue295_NullableDateTime_MySql_ConvertAllowZeroDatetime()
+        {
+            using (var conn = GetMySqlConnection(true, true, true))
+            {
+                Common.TestDateTime(conn);
+            }
+        }
+
+        [FactMySql]
+        public void Issue426_SO34439033_DateTimeGainsTicks()
+        {
+            using (var conn = GetMySqlConnection(true, true, true))
+            {
+                try { conn.Execute("drop table Issue426_Test"); } catch { /* don't care */ }
+                try { conn.Execute("create table Issue426_Test (Id int not null, Time time not null)"); } catch { /* don't care */ }
+                const long ticks = 553440000000;
+                const int Id = 426;
+
+                var localObj = new Issue426_Test
+                {
+                    Id = Id,
+                    Time = TimeSpan.FromTicks(ticks) // from code example
+                };
+                conn.Execute("replace into Issue426_Test values (@Id,@Time)", localObj);
+
+                var dbObj = conn.Query<Issue426_Test>("select * from Issue426_Test where Id = @id", new { id = Id }).Single();
+                dbObj.Id.IsEqualTo(Id);
+                dbObj.Time.Value.Ticks.IsEqualTo(ticks);
+            }
+        }
+
+        [FactMySql]
+        public void SO36303462_Tinyint_Bools()
+        {
+            using (var conn = GetMySqlConnection(true, true, true))
+            {
+                try { conn.Execute("drop table SO36303462_Test"); } catch { /* don't care */ }
+                conn.Execute("create table SO36303462_Test (Id int not null, IsBold tinyint not null);");
+                conn.Execute("insert SO36303462_Test (Id, IsBold) values (1,1);");
+                conn.Execute("insert SO36303462_Test (Id, IsBold) values (2,0);");
+                conn.Execute("insert SO36303462_Test (Id, IsBold) values (3,1);");
+
+                var rows = conn.Query<SO36303462>("select * from SO36303462_Test").ToDictionary(x => x.Id);
+                rows.Count.IsEqualTo(3);
+                rows[1].IsBold.IsTrue();
+                rows[2].IsBold.IsFalse();
+                rows[3].IsBold.IsTrue();
+            }
+        }
+
+        private class SO36303462
+        {
+            public int Id { get; set; }
+            public bool IsBold { get; set; }
+        }
+
+        public class Issue426_Test
+        {
+            public long Id { get; set; }
+            public TimeSpan? Time { get; set; }
+        }
+
+        public class FactMySqlAttribute : FactAttribute
+        {
+            public override string Skip
+            {
+                get { return unavailable ?? base.Skip; }
+                set { base.Skip = value; }
+            }
+
+            private static readonly string unavailable;
+
+            static FactMySqlAttribute()
+            {
+                try
+                {
+                    using (GetMySqlConnection(true)) { /* just trying to see if it works */ }
+                }
+                catch (Exception ex)
+                {
+                    unavailable = $"MySql is unavailable: {ex.Message}";
+                }
+            }
+        }
+    }
+}