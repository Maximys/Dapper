--- conflicted
+++ resolved
@@ -133,7 +133,6 @@
         "define": [ "ASYNC", "COREFX", "XUNIT2", "SQLITE" ]
       },
       "dependencies": {
-<<<<<<< HEAD
         "Microsoft.NETCore.App": {
           "version": "1.0.0-rc2-24015",
           "type": "platform"
@@ -141,85 +140,6 @@
         "Microsoft.Data.Sqlite": "1.0.0-rc2-20597",
         "xunit": "2.1.0",
         "dotnet-test-xunit": "1.0.0-rc2-*"
-=======
-        "Microsoft.CSharp": "4.0.1-beta-23516",
-        "Microsoft.Data.Sqlite": "1.0.0-rc1-final",
-        "System.Collections": "4.0.11-beta-23516",
-        "System.Console": "4.0.0-beta-23516",
-        "System.Data.SqlClient": "4.0.0-beta-23516",
-        "System.Linq": "4.0.1-beta-23516",
-        "System.Runtime": "4.0.21-beta-23516",
-        "System.Text.RegularExpressions": "4.0.11-beta-23516",
-        "System.Threading": "4.0.11-beta-23516",
-        "System.Xml.XDocument": "4.0.11-beta-23516",
-        "System.Xml.XmlDocument": "4.0.1-beta-23516",
-        "xunit": "2.2.0-beta1-build3239"
-      }
-    },
-    "dnx451": {
-      "compilationOptions": {
-        "define": [
-          "DNX",
-          "ASYNC",
-          "MYSQL",
-          "ENTITY_FRAMEWORK",
-          "LINQ2SQL",
-          "FIREBIRD",
-          "SQL_CE",
-          "POSTGRESQL",
-          "OLEDB",
-          "MASSIVE",
-          "ORMLITE",
-          "SOMA",
-          "SIMPLEDATA",
-          "XUNIT2",
-          "SQLITE"
-        ]
-      },
-      "frameworkAssemblies": {
-        "System.Configuration": "4.0.0.0",
-        "System.Data": "4.0.0.0",
-        "System.Data.Linq": "4.0.0.0",
-        "System.Runtime": "4.0.0.0",
-        "System.Xml": "4.0.0.0",
-        "System.Xml.Linq": "4.0.0.0"
-      },
-      "dependencies": {
-        "Dapper.EntityFramework": {
-          "target": "project"
-        },
-        "EntityFramework": "6.1.3",
-        "FirebirdSql.Data.FirebirdClient": "4.10.0",
-        "Microsoft.Data.Sqlite": "1.0.0-rc1-final",
-        "Microsoft.SqlServer.Compact": "4.0.8876.1",
-        "Microsoft.SqlServer.Types": "11.0.2",
-        "MySql.Data": "6.9.8",
-        "NHibernate": "4.0.4.4000",
-        "Npgsql": "3.0.5",
-        "ServiceStack.OrmLite": "4.0.48",
-        "ServiceStack.OrmLite.SqlServer": "4.0.48",
-        "Simple.Data.Ado": "2.0.0-alpha1",
-        "Simple.Data.Core": "2.0.0-alpha1",
-        "Simple.Data.SqlServer": "2.0.0-alpha1",
-        "Soma": "1.8.0.7",
-        "Susanoo.Core": "1.2.4",
-        "Susanoo.SqlServer": "1.2.4",
-        "System.Text.RegularExpressions": "4.0.11-beta-23516",
-        "xunit": "2.2.0-beta1-build3239",
-        "xunit.runner.dnx": "2.1.0-rc1-build204"
-      }
-    },
-    "dnxcore50": {
-      "compilationOptions": {
-        "define": [ "COREFX", "ASYNC", "DNX", "XUNIT2", "SQLITE" ]
-      },
-      "dependencies": {
-        "Microsoft.Data.Sqlite": "1.0.0-rc1-final",
-        "System.Text.RegularExpressions": "4.0.11-beta-23516",
-        "System.Xml.XmlDocument": "4.0.1-beta-23516",
-        "xunit": "2.2.0-beta1-build3239",
-        "xunit.runner.dnx": "2.1.0-rc1-build204"
->>>>>>> e894e7e2
       }
     }
   }
