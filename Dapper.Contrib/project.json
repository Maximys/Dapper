--- conflicted
+++ resolved
@@ -14,12 +14,7 @@
   "description": "The official collection of get, insert, update and delete helpers for dapper.net. Also handles lists of entities and optional \"dirty\" tracking of interface-based entities.",
   "version": "1.50-beta10",
   "title": "Dapper.Contrib",
-<<<<<<< HEAD
-  "copyright": "2015 Stack Exchange, Inc.",
-=======
-  "tags": [ "orm", "sql", "micro-orm", "dapper" ],
   "copyright": "2016 Stack Exchange, Inc.",
->>>>>>> e894e7e2
   "dependencies": {
     "Dapper": {
       "version": "1.50-*",
@@ -60,14 +55,7 @@
         "define": [ "ASYNC", "COREFX" ]
       },
       "dependencies": {
-<<<<<<< HEAD
         "Microsoft.CSharp": "4.0.1-rc2-24027"
-=======
-        "System.Reflection.Emit": "4.0.1-beta-23516",
-        "System.Reflection.Emit.ILGeneration": "4.0.1-beta-23516",
-        "System.Reflection.Emit.Lightweight": "4.0.1-beta-23516",
-        "System.Runtime": "4.0.21-beta-23516"
->>>>>>> e894e7e2
       }
     }
   }
